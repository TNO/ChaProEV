import datetime
import math
import typing as ty

import numpy as np
import pandas as pd
from ETS_CookBook import ETS_CookBook as cook

try:
    import run_time  # type: ignore

    # We need to ignore the type because mypy has its own search path for
    # imports and does not resolve imports exactly as Python does and it
    # isn't able to find the module.
    # https://stackoverflow.com/questions/68695851/mypy-cannot-find-implementation-or-library-stub-for-module
except ModuleNotFoundError:
    from ChaProEV import run_time  # type: ignore
# So that it works both as a standalone (1st) and as a package (2nd)
# We need to add to type: ignore thing to avoid MypY thinking
# we are importing again


try:
    import mobility  # type: ignore

    # We need to ignore the type because mypy has its own search path for
    # imports and does not resolve imports exactly as Python does and it
    # isn't able to find the module.
    # https://stackoverflow.com/questions/68695851/mypy-cannot-find-implementation-or-library-stub-for-module
except ModuleNotFoundError:
    from ChaProEV import mobility  # type: ignore
# So that it works both as a standalone (1st) and as a package (2nd)
# We need to add to type: ignore thing to avoid MypY thinking
# we are importing again


# do it per trip
# battery level trigger (below this, will charge)

# then max power or spread

# How to deal with shift to next day?
# Trip of prior day might correlate with next day

# def get_trip_charging_array(trip_name, temperature_correction_factors,
#    scenario):
#     ...
#     or as method/property in trip?
# Dependence on temperatures, but also on battery level at day start
# So maybe do for each day(?)
# 2
# scenario_file_name = 'scenarios/baseline.toml'
# scenario = cook.parameters_from_TOML(scenario_file_name)


def travel_space_occupation(
    battery_space: ty.Dict[str, pd.DataFrame],
    time_tag: datetime.datetime,
    time_tag_index: int,
    run_range: pd.DatetimeIndex,
    run_mobility_matrix,  # This is a DataFrame, but MyPy has issues with it
    # These issues might have to do with MultiIndex
    scenario: ty.Dict,
) -> ty.Dict[str, pd.DataFrame]:

    zero_threshold: float = scenario['numbers']['zero_threshold']
    vehicle_parameters: ty.Dict = scenario['vehicle']
    vehicle_name: str = vehicle_parameters['name']

    location_parameters: ty.Dict[str, ty.Dict[str, float]] = scenario[
        'locations'
    ]
    location_names: ty.List[str] = [
        location_name
        for location_name in location_parameters
        if location_parameters[location_name]['vehicle'] == vehicle_name
    ]

    possible_destinations: ty.Dict[str, ty.List[str]] = (
        mobility.get_possible_destinations(scenario)
    )

    use_weighted_km: bool = vehicle_parameters['use_weighted']
    if use_weighted_km:
        distance_header: str = 'Weighted distance (km)'
    else:
        distance_header = 'Distance (km)'
    electricity_consumption_kWh_per_km: float = vehicle_parameters[
        'base_consumption_per_km'
    ]['electricity_kWh']

    # We look at all movements starting at a given location
    for start_location in location_names:
        if time_tag_index > 0:
            # We add the values from the previous time tag to
            # the battery space. We do so because travels can propagate to
            # future time tags. If we just copied the value from
            # the previous time tag, we would delete these

            battery_space[start_location].iloc[time_tag_index] = (
                battery_space[start_location].iloc[time_tag_index]
                + battery_space[start_location].iloc[time_tag_index - 1]
            )

        # We look at which battery spaces there are at this location
        # and sort them. The lowest battery spaces will be first.
        # These are the ones we assume aremore likely to leave,
        # as others might want to charge first
        departing_battery_spaces: ty.List[float] = sorted(
            battery_space[start_location].columns.values
        )

        # We look at all the possible destinations
        for end_location in possible_destinations[start_location]:
            # For each leg (start/end location combination), we
            # look up the consumption

            this_leg_consumption: float = (
                run_mobility_matrix.loc[
                    start_location, end_location, time_tag
                ][distance_header]
                * electricity_consumption_kWh_per_km
            )

            # We also look up how many vehicles depart
            departures: float = run_mobility_matrix.loc[
                start_location, end_location, time_tag
            ]['Departures amount']
            if departures > zero_threshold:
                # If there are no departures, we can skip this

                # We want to know what the arriving battery spaces
                # will be and the amounts/percentages of the fleet vehicles
                # for each arriving battery space
                arriving_battery_spaces: ty.List[float] = []
                arriving_amounts: ty.List[float] = []

                # We also need the duration of the leg
                travelling_time: float = run_mobility_matrix.loc[
                    start_location, end_location, time_tag
                ]['Duration (hours)']

                # We iterate through the departing battery spaces
                # (reminder, they are ordered from lowest to highest,
                # as we assumed that the lower the battery space, the higher
                # the likelihood to leave, as vehicleswith more battery space/
                # less available battery capacity wll want to charge first).
                for departing_battery_space in departing_battery_spaces:
                    # We will be removing the departures from the lower
                    # battery spaces from the pool, until we have reached
                    # all departures. For example, if we have 0.2 departures
                    # and 0.19 vehicles with space equal to zero, 0.2 vehicles
                    # with space 1, and 0.3 vehicles with space 1.6,
                    # then we will first take all the
                    # 0.19 vehicles with space 0,
                    # 0.01 vehicles with space 1,
                    # and 0 vehicles with space 1.6,
                    # leaving us with 0 vehicles wth space 0,
                    # 0.19 vehicles with
                    # space 1, and 0.3 vehicles with space 1.6
                    if departures > zero_threshold:
                        # (the departures threshold is there
                        # to avoid issues with floating point numbers, where
                        # we could have some variable being 0.1+0.2
                        # and removing that variabl from 0.3 would not be zero

                        # We need to know in which slots the vehicles
                        # will arrive at their destination and the proprtion
                        # of these slots
                        travelling_time = float(travelling_time)
                        first_arrival_shift: int = math.floor(travelling_time)
                        first_arrival_shift_time = datetime.timedelta(
                            hours=first_arrival_shift
                        )
                        second_arrival_shift_time: datetime.timedelta = (
                            datetime.timedelta(hours=first_arrival_shift + 1)
                        )
                        first_arrival_shift_proportion: float = (
                            1 - travelling_time % 1
                        )

                        # We want to know how many dpeartures will come from
                        # the battery space we are looking at. If there are
                        # more vehicles with the current space than remaining
                        # departures, then we take the remaining departures,
                        # otherwise we take all the vehicles with the current
                        # space and move to the next one
                        this_battery_space_departures: float = min(
                            departures,
                            battery_space[start_location]
                            .loc[time_tag][departing_battery_space]
                            .values[0],
                        )

                        # We add these departures to the arriving amounts,
                        # as these will arrive to the end location
                        arriving_amounts.append(this_battery_space_departures)

                        # We also add the corresponding battery space at
                        # arrival, given by the original battery space plus
                        # the leg's consumption
                        arriving_battery_spaces.append(
                            departing_battery_space + this_leg_consumption
                        )

                        # We update the departures (i.e. how many remain
                        # for larger battery spaces)
                        departures -= this_battery_space_departures

                        # Finally, we remove the departures from the start
                        # location for the current time slot

                        battery_space[start_location].loc[
                            time_tag, departing_battery_space
                        ] = (
                            battery_space[start_location]
                            .loc[time_tag][departing_battery_space]
                            .values[0]
                            - this_battery_space_departures
                        )

                # # We only need to do this if there are actually
                # # travels between
                # # the two locations at that time slot
                # if len(arriving_battery_spaces) > 0 :

                # We now can update the battery spaces in the end location.
                for arriving_battery_space, arriving_amount in zip(
                    arriving_battery_spaces, arriving_amounts
                ):
                    if arriving_amount > zero_threshold:
                        # No need to compute if there are no arrivals

                        # If the end location does not have the incoming
                        # battery space in its columns, we add the column
                        # (with zeroes)
                        if arriving_battery_space not in (
                            battery_space[end_location].columns
                        ):
                            battery_space[end_location][
                                arriving_battery_space
                            ] = float(0)

                        if first_arrival_shift_proportion > zero_threshold:
                            # Otherwise there is no first shift arrival
                            # We check if the arrivals in the first slot
                            # are in the run range
                            # if they are not, then we don't take them into
                            # account (as the are not in the run) and add them
                            # in the end_location battery space DataFrame
                            if time_tag + first_arrival_shift_time <= (
                                run_range[-1]
                            ):

                                battery_space[end_location].loc[
                                    time_tag + first_arrival_shift_time,
                                    arriving_battery_space,
                                ] = battery_space[end_location].loc[
                                    time_tag + first_arrival_shift_time
                                ][
                                    arriving_battery_space
                                ].values[
                                    0
                                ] + (
                                    arriving_amount
                                    * first_arrival_shift_proportion
                                )

                        if (1 - first_arrival_shift_proportion) > (
                            zero_threshold
                        ):
                            # Otherwise there is no first shift arrival
                            # We check if the arrivals in the second slot
                            # are in the run range
                            # if they are not, then we don't take them into
                            # account (as the are not in the run)  and add them
                            # in the end_location battery space DataFrame
                            if time_tag + second_arrival_shift_time <= (
                                run_range[-1]
                            ):
                                battery_space[end_location].loc[
                                    time_tag + second_arrival_shift_time,
                                    arriving_battery_space,
                                ] = battery_space[end_location].loc[
                                    time_tag + second_arrival_shift_time
                                ][
                                    arriving_battery_space
                                ].values[
                                    0
                                ] + (
                                    arriving_amount
                                    * (1 - first_arrival_shift_proportion)
                                )

                # We ensure that the columns of the battery space
                # array are ordered
                battery_space[end_location] = battery_space[
                    end_location
                ].reindex(sorted(battery_space[end_location].columns), axis=1)

            # We ensure that the columns of the battery space
            # array are ordered
            battery_space[start_location] = battery_space[
                start_location
            ].reindex(sorted(battery_space[start_location].columns), axis=1)

    # Have  arrivals not connect at all if partial (until leave)
    # Or assume they move around get connected later
    # outliers don't seem to matter much ad
    # and probably can't do much Time tag stpes might be the issue
    # Can we do without (or should we use day types?)
    # Can at least the first be done with a cumsum of sorts?
    # Proably not, as batt space also depends on charging events
    return battery_space


def compute_charging_events(
    battery_space: ty.Dict[str, pd.DataFrame],
    charge_drawn_by_vehicles: pd.DataFrame,
    charge_drawn_from_network: pd.DataFrame,
    time_tag: datetime.datetime,
    scenario: ty.Dict,
) -> ty.Tuple[ty.Dict[str, pd.DataFrame], pd.DataFrame, pd.DataFrame]:
    zero_threshold: float = scenario['numbers']['zero_threshold']
    vehicle_parameters: ty.Dict = scenario['vehicle']
    vehicle_name: str = vehicle_parameters['name']
    location_parameters: ty.Dict[str, ty.Dict[str, float]] = scenario[
        'locations'
    ]
    location_names: ty.List[str] = [
        location_name
        for location_name in location_parameters
        if location_parameters[location_name]['vehicle'] == vehicle_name
    ]

    for charging_location in location_names:
        charging_location_parameters: ty.Dict[str, float] = (
            location_parameters[charging_location]
        )
        charger_efficiency: float = charging_location_parameters[
            'charger_efficiency'
        ]
        percent_charging: float = charging_location_parameters['connectivity']
        max_charge: float = charging_location_parameters['charging_power']

        # This variable is useful if new battery spaces
        # are added within this charging procedure
        original_battery_spaces: np.ndarray = battery_space[
            charging_location
        ].columns.values
        charge_drawn_per_charging_vehicle: np.ndarray = np.array(
            [
                min(this_battery_space, max_charge)
                for this_battery_space in original_battery_spaces
            ]
        )
        network_charge_drawn_per_charging_vehicle: np.ndarray = (
            charge_drawn_per_charging_vehicle / charger_efficiency
        )

        vehicles_charging: ty.List[float] = (
            percent_charging * battery_space[charging_location].loc[time_tag]
        ).values[0]

        charge_drawn_by_vehicles_this_time_tag_per_battery_space: ty.List[
            float
        ] = (vehicles_charging * charge_drawn_per_charging_vehicle)
        charge_drawn_by_vehicles_this_time_tag: float = sum(
            charge_drawn_by_vehicles_this_time_tag_per_battery_space
        )
        network_charge_drawn_by_vehicles_this_time_tag_per_battery_space: (
            ty.List[float]
        ) = (
            vehicles_charging * network_charge_drawn_per_charging_vehicle
        )
        network_charge_drawn_by_vehicles_this_time_tag: float = sum(
            network_charge_drawn_by_vehicles_this_time_tag_per_battery_space
        )

        # We only do the charge computations if there is a charge to be drawn
        if charge_drawn_by_vehicles_this_time_tag > zero_threshold:
            charge_drawn_by_vehicles.loc[time_tag, charging_location] = (
                charge_drawn_by_vehicles.loc[time_tag][charging_location]
                + charge_drawn_by_vehicles_this_time_tag
            )

            charge_drawn_from_network.loc[time_tag, charging_location] = (
                charge_drawn_from_network.loc[time_tag][charging_location]
                + network_charge_drawn_by_vehicles_this_time_tag
            )

            battery_spaces_after_charging: np.ndarray = (
                battery_space[charging_location].columns.values
                - charge_drawn_per_charging_vehicle
            )

            for (
                battery_space_after_charging,
                original_battery_space,
                vehicles_that_get_to_this_space,
            ) in zip(
                battery_spaces_after_charging,
                original_battery_spaces,
                vehicles_charging,
            ):
                # To avoid unnecessary calculations
                # USE Thresh?
                if vehicles_that_get_to_this_space > zero_threshold:
                    if original_battery_space > zero_threshold:
                        if battery_space_after_charging not in (
                            battery_space[charging_location].columns.values
                        ):
                            battery_space[charging_location][
                                battery_space_after_charging
                            ] = float(0)

                        battery_space[charging_location].loc[
                            time_tag, battery_space_after_charging
                        ] = (
                            battery_space[charging_location]
                            .loc[time_tag][battery_space_after_charging]
                            .values[0]
                            + vehicles_that_get_to_this_space
                        )

                        battery_space[charging_location].loc[
                            time_tag, original_battery_space
                        ] = (
                            battery_space[charging_location]
                            .loc[time_tag][original_battery_space]
                            .values[0]
                            - vehicles_that_get_to_this_space
                        )

            battery_space[charging_location] = battery_space[
                charging_location
            ].reindex(sorted(battery_space[charging_location].columns), axis=1)

    return battery_space, charge_drawn_by_vehicles, charge_drawn_from_network


def get_charging_framework(scenario: ty.Dict, case_name: str) -> ty.Tuple[
    ty.Dict[str, pd.DataFrame],
    pd.DatetimeIndex,
    pd.DataFrame,
    pd.DataFrame,
    pd.DataFrame,
]:
    run_range, run_hour_numbers = run_time.get_time_range(scenario)
    # print(run_range[3573])
    # exit()
    SPINE_hour_numbers: ty.List[str] = [
        f't{hour_number:04}' for hour_number in run_hour_numbers
    ]
    vehicle_parameters: ty.Dict = scenario['vehicle']
    vehicle_name: str = vehicle_parameters['name']
    location_parameters: ty.Dict[str, ty.Dict[str, float]] = scenario[
        'locations'
    ]
    location_names: ty.List[str] = [
        location_name
        for location_name in location_parameters
        if location_parameters[location_name]['vehicle'] == vehicle_name
    ]
    scenario_name: str = scenario['scenario_name']

    file_parameters: ty.Dict[str, str] = scenario['files']
    output_folder: str = f'{file_parameters["output_root"]}/{case_name}'
    location_split_table_name: str = f'{scenario_name}_location_split'
    location_split: pd.DataFrame = pd.read_pickle(
        # cook.read_table_from_database(
        f'{output_folder}/{location_split_table_name}.pkl'
    )

    # We look at the various battery spaces that are available
    # at this charging location (i.e. percent of vehicles with
    # a given battery space per location)
    battery_space: ty.Dict[str, pd.DataFrame] = {}
    for location_name in location_names:
        battery_space[location_name] = pd.DataFrame(
            run_range, columns=['Time Tag']
        )
        battery_space[location_name]['Hour Number'] = run_hour_numbers
        battery_space[location_name]['SPINE_Hour_Number'] = SPINE_hour_numbers
        # battery_space[0] float(0)
        battery_space[location_name] = battery_space[location_name].set_index(
            ['Time Tag', 'Hour Number', 'SPINE_Hour_Number']
        )
        battery_space[location_name][float(0)] = float(0)

        battery_space[location_name].loc[run_range[0], 0] = location_split.loc[
            run_range[0]
        ][location_name]

    run_mobility_matrix: pd.DataFrame = pd.read_pickle(
        f'{output_folder}/{scenario_name}_run_mobility_matrix.pkl',
    ).astype(float)

    charge_drawn_by_vehicles: pd.DataFrame = pd.DataFrame(
        np.zeros((len(run_range), len(location_names))),
        columns=location_names,
        index=run_range,
    )
    charge_drawn_by_vehicles.index.name = 'Time Tag'
    charge_drawn_from_network = pd.DataFrame(
        np.zeros((len(run_range), len(location_names))),
        columns=location_names,
        index=run_range,
    )
    charge_drawn_from_network.index.name = 'Time Tag'

    return (
        battery_space,
        run_range,
        run_mobility_matrix,
        charge_drawn_by_vehicles,
        charge_drawn_from_network,
    )


def write_output(
    battery_space: ty.Dict[str, pd.DataFrame],
    charge_drawn_by_vehicles: pd.DataFrame,
    charge_drawn_from_network: pd.DataFrame,
    scenario: ty.Dict,
    case_name: str,
) -> None:
    run_range, run_hour_numbers = run_time.get_time_range(scenario)

    SPINE_hour_numbers: ty.List[str] = [
        f't{hour_number:04}' for hour_number in run_hour_numbers
    ]
    vehicle_parameters: ty.Dict = scenario['vehicle']
    vehicle_name: str = vehicle_parameters['name']
    location_parameters: ty.Dict[str, ty.Dict[str, float]] = scenario[
        'locations'
    ]
    location_names: ty.List[str] = [
        location_name
        for location_name in location_parameters
        if location_parameters[location_name]['vehicle'] == vehicle_name
    ]
    scenario_name: str = scenario['scenario_name']

    file_parameters: ty.Dict[str, str] = scenario['files']
    output_folder: str = f'{file_parameters["output_root"]}/{case_name}'

    for location_name in location_names:
        battery_space[location_name].columns = battery_space[
            location_name
        ].columns.astype(str)
        battery_space[location_name].to_pickle(
            f'{output_folder}/{scenario_name}_'
            f'{location_name}_battery_space.pkl'
        )

    charge_drawn_from_network = charge_drawn_from_network.reset_index()
    charge_drawn_from_network['Hour number'] = run_hour_numbers
    charge_drawn_from_network['SPINE hour number'] = SPINE_hour_numbers
    charge_drawn_from_network = charge_drawn_from_network.set_index(
        ['Time Tag', 'Hour number', 'SPINE hour number']
    )
    charge_drawn_from_network.to_pickle(
        f'{output_folder}/{scenario_name}_charge_drawn_from_network.pkl'
    )

    charge_drawn_from_network_total: pd.DataFrame = pd.DataFrame(
        index=charge_drawn_from_network.index
    )
    charge_drawn_from_network_total['Total Charge Drawn (kWh)'] = (
        charge_drawn_from_network.sum(axis=1)
    )
    percentage_of_maximal_delivered_power_used_per_location: pd.DataFrame = (
        pd.DataFrame(index=charge_drawn_from_network.index)
    )
    charge_drawn_from_network_total.to_pickle(
        f'{output_folder}/{scenario_name}_charge_drawn_from_network_total.pkl'
    )

    maximal_delivered_power_per_location: pd.DataFrame = pd.read_pickle(
        f'{output_folder}/{scenario_name}'
        f'_maximal_delivered_power_per_location.pkl',
    )

    for location_name in location_names:
        percentage_of_maximal_delivered_power_used_per_location[
            location_name
        ] = [
            (
                charge_drawn / maximal_delivered_power
                if maximal_delivered_power != 0
                else 0
            )
            for charge_drawn, maximal_delivered_power in zip(
                charge_drawn_from_network[location_name].values,
                maximal_delivered_power_per_location[location_name].values,
            )
        ]

    percentage_of_maximal_delivered_power_used_per_location.to_pickle(
        f'{output_folder}/{scenario_name}_'
        f'percentage_of_maximal_delivered_power_used_per_location.pkl'
    )

    maximal_delivered_power: pd.DataFrame = pd.read_pickle(
        f'{output_folder}/{scenario_name}_maximal_delivered_power.pkl',
    ).astype(float)
    # )
    percentage_of_maximal_delivered_power_used: pd.DataFrame = pd.DataFrame(
        index=percentage_of_maximal_delivered_power_used_per_location.index
    )

    percentage_of_maximal_delivered_power_used[
        'Percentage of maximal delivered power used'
    ] = [
        (
            total_charge_drawn_kWh / maximal_delivered_power_kW
            if maximal_delivered_power_kW != 0
            else 0
        )
        for (total_charge_drawn_kWh, maximal_delivered_power_kW) in zip(
            charge_drawn_from_network_total['Total Charge Drawn (kWh)'].values,
            maximal_delivered_power['Maximal Delivered Power (kW)'].values,
        )
    ]

    percentage_of_maximal_delivered_power_used.to_pickle(
        f'{output_folder}/{scenario_name}'
        f'_percentage_of_maximal_delivered_power_used.pkl'
    )

    charge_drawn_by_vehicles = charge_drawn_by_vehicles.reset_index()
    charge_drawn_by_vehicles['Hour number'] = run_hour_numbers
    charge_drawn_by_vehicles['SPINE hour number'] = SPINE_hour_numbers
    charge_drawn_by_vehicles = charge_drawn_by_vehicles.set_index(
        ['Time Tag', 'Hour number', 'SPINE hour number']
    )
    charge_drawn_by_vehicles.to_pickle(
        f'{output_folder}/{scenario_name}_charge_drawn_by_vehicles.pkl'
    )

    charge_drawn_by_vehicles_total: pd.DataFrame = pd.DataFrame(
        index=charge_drawn_by_vehicles.index
    )
    charge_drawn_by_vehicles_total['Total Charge Drawn (kW)'] = (
        charge_drawn_by_vehicles.sum(axis=1)
    )
    percentage_of_maximal_delivered_power_used_per_location = pd.DataFrame(
        index=charge_drawn_by_vehicles.index
    )
    charge_drawn_by_vehicles_total.to_pickle(
        f'{output_folder}/{scenario_name}_charge_drawn_by_vehicles_total.pkl'
    )


def get_charging_profile(
    scenario: ty.Dict, case_name: str
) -> ty.Tuple[ty.Dict[str, pd.DataFrame], pd.DataFrame, pd.DataFrame]:
<<<<<<< HEAD

=======
>>>>>>> aff6269c
    (
        battery_space,
        run_range,
        run_mobility_matrix,
        charge_drawn_by_vehicles,
        charge_drawn_from_network,
    ) = get_charging_framework(scenario, case_name)

    loop_times: pd.DataFrame = pd.DataFrame(
        np.zeros((len(run_range), 1)),
        columns=['Loop duration'],
        index=run_range,
    )

    # We look at how the available battery space in the vehicles moves around
    # (it increases with movements and decreases with charging)
    for time_tag_index, time_tag in enumerate(run_range):

        loop_start: datetime.datetime = datetime.datetime.now()

        battery_space = travel_space_occupation(
            battery_space,
            time_tag,
            time_tag_index,
            run_range,
            run_mobility_matrix,
            scenario,
        )
        loop_mid: datetime.datetime = datetime.datetime.now()
        (
            battery_space,
            charge_drawn_by_vehicles,
            charge_drawn_from_network,
        ) = compute_charging_events(
            battery_space,
            charge_drawn_by_vehicles,
            charge_drawn_from_network,
            time_tag,
            scenario,
        )

        loop_end: datetime.datetime = datetime.datetime.now()
<<<<<<< HEAD
        first_part: float = (loop_mid - loop_start).total_seconds()
        second_part: float = (loop_end - loop_mid).total_seconds()
        loop_time: float = (loop_end - loop_start).total_seconds()
        loop_times.loc[time_tag, 'First part'] = first_part
        loop_times.loc[time_tag, 'Second part'] = second_part
=======
        loop_time: float = (loop_end - loop_start).total_seconds()
>>>>>>> aff6269c
        loop_times.loc[time_tag, 'Loop duration'] = loop_time

        # We start with the battery space reduction du to moving

    print('Keep float precision?')
    print('Check totals and such?')
    print('Other charging strategies?')

    print('Other vehicles')
    print('Local values')

    write_output(
        battery_space,
        charge_drawn_by_vehicles,
        charge_drawn_from_network,
        scenario,
        case_name,
    )
    loop_times.to_csv('Lopi.csv')
    # print('Write', (datetime.datetime.now()-write_out_start).total_seconds())

    return battery_space, charge_drawn_by_vehicles, charge_drawn_from_network


def get_all_charge_levels() -> ty.Dict[str, ty.List[float]]:
    leg_distances: ty.Dict[str, ty.List[float]] = {}
    leg_distances['home'] = [400, 200, 100, 44, 22, 12, 6]
    leg_distances['work'] = [22]
    leg_distances['leisure'] = [6]
    leg_distances['weekend'] = [100]
    leg_distances['holiday'] = [400]
    draws: ty.Dict[str, float] = {}
    draws['home'] = 8.9
    draws['work'] = 22
    draws['leisure'] = 22
    draws['weekend'] = 22
    draws['holiday'] = 22
    kWh_per_km: float = 0.2
    locations: ty.List[str] = ['home', 'work', 'leisure', 'weekend', 'holiday']
    all_charge_levels: ty.Dict[str, ty.List[float]] = {}
    for location in locations:
        start_levels: ty.List[float] = [
            leg_distance * kWh_per_km
            for leg_distance in leg_distances[location]
        ]

        all_charge_levels[location] = []
        draw: float = draws[location]
        charge_levels: ty.List[float] = start_levels
        while max(charge_levels) > 0:
            new_levels: ty.List[float] = []
            for charge_level in charge_levels:
                if charge_level > 0:
                    all_charge_levels[location].append(charge_level)
                new_charge_level: float = charge_level - draw
                if new_charge_level > 0:
                    new_levels.append(new_charge_level)
            charge_levels = new_levels
            all_charge_levels[location] = sorted(all_charge_levels[location])
            if len(charge_levels) == 0:
                charge_levels = [0]

    return all_charge_levels


if __name__ == '__main__':
    case_name = 'local_impact_BEVs'
    test_scenario_name: str = 'baseline'
    scenario_file_name: str = (
        f'scenarios/{case_name}/{test_scenario_name}.toml'
    )
    scenario: ty.Dict = cook.parameters_from_TOML(scenario_file_name)
    scenario['scenario_name'] = test_scenario_name

    start_: datetime.datetime = datetime.datetime.now()
    (
        battery_space,
        charge_drawn_by_vehicles,
        charge_drawn_from_network,
    ) = get_charging_profile(scenario, case_name)
    print((datetime.datetime.now() - start_).total_seconds())
<|MERGE_RESOLUTION|>--- conflicted
+++ resolved
@@ -1,794 +1,1040 @@
-import datetime
-import math
-import typing as ty
-
-import numpy as np
-import pandas as pd
-from ETS_CookBook import ETS_CookBook as cook
-
-try:
-    import run_time  # type: ignore
-
-    # We need to ignore the type because mypy has its own search path for
-    # imports and does not resolve imports exactly as Python does and it
-    # isn't able to find the module.
-    # https://stackoverflow.com/questions/68695851/mypy-cannot-find-implementation-or-library-stub-for-module
-except ModuleNotFoundError:
-    from ChaProEV import run_time  # type: ignore
-# So that it works both as a standalone (1st) and as a package (2nd)
-# We need to add to type: ignore thing to avoid MypY thinking
-# we are importing again
-
-
-try:
-    import mobility  # type: ignore
-
-    # We need to ignore the type because mypy has its own search path for
-    # imports and does not resolve imports exactly as Python does and it
-    # isn't able to find the module.
-    # https://stackoverflow.com/questions/68695851/mypy-cannot-find-implementation-or-library-stub-for-module
-except ModuleNotFoundError:
-    from ChaProEV import mobility  # type: ignore
-# So that it works both as a standalone (1st) and as a package (2nd)
-# We need to add to type: ignore thing to avoid MypY thinking
-# we are importing again
-
-
-# do it per trip
-# battery level trigger (below this, will charge)
-
-# then max power or spread
-
-# How to deal with shift to next day?
-# Trip of prior day might correlate with next day
-
-# def get_trip_charging_array(trip_name, temperature_correction_factors,
-#    scenario):
-#     ...
-#     or as method/property in trip?
-# Dependence on temperatures, but also on battery level at day start
-# So maybe do for each day(?)
-# 2
-# scenario_file_name = 'scenarios/baseline.toml'
-# scenario = cook.parameters_from_TOML(scenario_file_name)
-
-
-def travel_space_occupation(
-    battery_space: ty.Dict[str, pd.DataFrame],
-    time_tag: datetime.datetime,
-    time_tag_index: int,
-    run_range: pd.DatetimeIndex,
-    run_mobility_matrix,  # This is a DataFrame, but MyPy has issues with it
-    # These issues might have to do with MultiIndex
-    scenario: ty.Dict,
-) -> ty.Dict[str, pd.DataFrame]:
-
-    zero_threshold: float = scenario['numbers']['zero_threshold']
-    vehicle_parameters: ty.Dict = scenario['vehicle']
-    vehicle_name: str = vehicle_parameters['name']
-
-    location_parameters: ty.Dict[str, ty.Dict[str, float]] = scenario[
-        'locations'
-    ]
-    location_names: ty.List[str] = [
-        location_name
-        for location_name in location_parameters
-        if location_parameters[location_name]['vehicle'] == vehicle_name
-    ]
-
-    possible_destinations: ty.Dict[str, ty.List[str]] = (
-        mobility.get_possible_destinations(scenario)
-    )
-
-    use_weighted_km: bool = vehicle_parameters['use_weighted']
-    if use_weighted_km:
-        distance_header: str = 'Weighted distance (km)'
-    else:
-        distance_header = 'Distance (km)'
-    electricity_consumption_kWh_per_km: float = vehicle_parameters[
-        'base_consumption_per_km'
-    ]['electricity_kWh']
-
-    # We look at all movements starting at a given location
-    for start_location in location_names:
-        if time_tag_index > 0:
-            # We add the values from the previous time tag to
-            # the battery space. We do so because travels can propagate to
-            # future time tags. If we just copied the value from
-            # the previous time tag, we would delete these
-
-            battery_space[start_location].iloc[time_tag_index] = (
-                battery_space[start_location].iloc[time_tag_index]
-                + battery_space[start_location].iloc[time_tag_index - 1]
-            )
-
-        # We look at which battery spaces there are at this location
-        # and sort them. The lowest battery spaces will be first.
-        # These are the ones we assume aremore likely to leave,
-        # as others might want to charge first
-        departing_battery_spaces: ty.List[float] = sorted(
-            battery_space[start_location].columns.values
-        )
-
-        # We look at all the possible destinations
-        for end_location in possible_destinations[start_location]:
-            # For each leg (start/end location combination), we
-            # look up the consumption
-
-            this_leg_consumption: float = (
-                run_mobility_matrix.loc[
-                    start_location, end_location, time_tag
-                ][distance_header]
-                * electricity_consumption_kWh_per_km
-            )
-
-            # We also look up how many vehicles depart
-            departures: float = run_mobility_matrix.loc[
-                start_location, end_location, time_tag
-            ]['Departures amount']
-            if departures > zero_threshold:
-                # If there are no departures, we can skip this
-
-                # We want to know what the arriving battery spaces
-                # will be and the amounts/percentages of the fleet vehicles
-                # for each arriving battery space
-                arriving_battery_spaces: ty.List[float] = []
-                arriving_amounts: ty.List[float] = []
-
-                # We also need the duration of the leg
-                travelling_time: float = run_mobility_matrix.loc[
-                    start_location, end_location, time_tag
-                ]['Duration (hours)']
-
-                # We iterate through the departing battery spaces
-                # (reminder, they are ordered from lowest to highest,
-                # as we assumed that the lower the battery space, the higher
-                # the likelihood to leave, as vehicleswith more battery space/
-                # less available battery capacity wll want to charge first).
-                for departing_battery_space in departing_battery_spaces:
-                    # We will be removing the departures from the lower
-                    # battery spaces from the pool, until we have reached
-                    # all departures. For example, if we have 0.2 departures
-                    # and 0.19 vehicles with space equal to zero, 0.2 vehicles
-                    # with space 1, and 0.3 vehicles with space 1.6,
-                    # then we will first take all the
-                    # 0.19 vehicles with space 0,
-                    # 0.01 vehicles with space 1,
-                    # and 0 vehicles with space 1.6,
-                    # leaving us with 0 vehicles wth space 0,
-                    # 0.19 vehicles with
-                    # space 1, and 0.3 vehicles with space 1.6
-                    if departures > zero_threshold:
-                        # (the departures threshold is there
-                        # to avoid issues with floating point numbers, where
-                        # we could have some variable being 0.1+0.2
-                        # and removing that variabl from 0.3 would not be zero
-
-                        # We need to know in which slots the vehicles
-                        # will arrive at their destination and the proprtion
-                        # of these slots
-                        travelling_time = float(travelling_time)
-                        first_arrival_shift: int = math.floor(travelling_time)
-                        first_arrival_shift_time = datetime.timedelta(
-                            hours=first_arrival_shift
-                        )
-                        second_arrival_shift_time: datetime.timedelta = (
-                            datetime.timedelta(hours=first_arrival_shift + 1)
-                        )
-                        first_arrival_shift_proportion: float = (
-                            1 - travelling_time % 1
-                        )
-
-                        # We want to know how many dpeartures will come from
-                        # the battery space we are looking at. If there are
-                        # more vehicles with the current space than remaining
-                        # departures, then we take the remaining departures,
-                        # otherwise we take all the vehicles with the current
-                        # space and move to the next one
-                        this_battery_space_departures: float = min(
-                            departures,
-                            battery_space[start_location]
-                            .loc[time_tag][departing_battery_space]
-                            .values[0],
-                        )
-
-                        # We add these departures to the arriving amounts,
-                        # as these will arrive to the end location
-                        arriving_amounts.append(this_battery_space_departures)
-
-                        # We also add the corresponding battery space at
-                        # arrival, given by the original battery space plus
-                        # the leg's consumption
-                        arriving_battery_spaces.append(
-                            departing_battery_space + this_leg_consumption
-                        )
-
-                        # We update the departures (i.e. how many remain
-                        # for larger battery spaces)
-                        departures -= this_battery_space_departures
-
-                        # Finally, we remove the departures from the start
-                        # location for the current time slot
-
-                        battery_space[start_location].loc[
-                            time_tag, departing_battery_space
-                        ] = (
-                            battery_space[start_location]
-                            .loc[time_tag][departing_battery_space]
-                            .values[0]
-                            - this_battery_space_departures
-                        )
-
-                # # We only need to do this if there are actually
-                # # travels between
-                # # the two locations at that time slot
-                # if len(arriving_battery_spaces) > 0 :
-
-                # We now can update the battery spaces in the end location.
-                for arriving_battery_space, arriving_amount in zip(
-                    arriving_battery_spaces, arriving_amounts
-                ):
-                    if arriving_amount > zero_threshold:
-                        # No need to compute if there are no arrivals
-
-                        # If the end location does not have the incoming
-                        # battery space in its columns, we add the column
-                        # (with zeroes)
-                        if arriving_battery_space not in (
-                            battery_space[end_location].columns
-                        ):
-                            battery_space[end_location][
-                                arriving_battery_space
-                            ] = float(0)
-
-                        if first_arrival_shift_proportion > zero_threshold:
-                            # Otherwise there is no first shift arrival
-                            # We check if the arrivals in the first slot
-                            # are in the run range
-                            # if they are not, then we don't take them into
-                            # account (as the are not in the run) and add them
-                            # in the end_location battery space DataFrame
-                            if time_tag + first_arrival_shift_time <= (
-                                run_range[-1]
-                            ):
-
-                                battery_space[end_location].loc[
-                                    time_tag + first_arrival_shift_time,
-                                    arriving_battery_space,
-                                ] = battery_space[end_location].loc[
-                                    time_tag + first_arrival_shift_time
-                                ][
-                                    arriving_battery_space
-                                ].values[
-                                    0
-                                ] + (
-                                    arriving_amount
-                                    * first_arrival_shift_proportion
-                                )
-
-                        if (1 - first_arrival_shift_proportion) > (
-                            zero_threshold
-                        ):
-                            # Otherwise there is no first shift arrival
-                            # We check if the arrivals in the second slot
-                            # are in the run range
-                            # if they are not, then we don't take them into
-                            # account (as the are not in the run)  and add them
-                            # in the end_location battery space DataFrame
-                            if time_tag + second_arrival_shift_time <= (
-                                run_range[-1]
-                            ):
-                                battery_space[end_location].loc[
-                                    time_tag + second_arrival_shift_time,
-                                    arriving_battery_space,
-                                ] = battery_space[end_location].loc[
-                                    time_tag + second_arrival_shift_time
-                                ][
-                                    arriving_battery_space
-                                ].values[
-                                    0
-                                ] + (
-                                    arriving_amount
-                                    * (1 - first_arrival_shift_proportion)
-                                )
-
-                # We ensure that the columns of the battery space
-                # array are ordered
-                battery_space[end_location] = battery_space[
-                    end_location
-                ].reindex(sorted(battery_space[end_location].columns), axis=1)
-
-            # We ensure that the columns of the battery space
-            # array are ordered
-            battery_space[start_location] = battery_space[
-                start_location
-            ].reindex(sorted(battery_space[start_location].columns), axis=1)
-
-    # Have  arrivals not connect at all if partial (until leave)
-    # Or assume they move around get connected later
-    # outliers don't seem to matter much ad
-    # and probably can't do much Time tag stpes might be the issue
-    # Can we do without (or should we use day types?)
-    # Can at least the first be done with a cumsum of sorts?
-    # Proably not, as batt space also depends on charging events
-    return battery_space
-
-
-def compute_charging_events(
-    battery_space: ty.Dict[str, pd.DataFrame],
-    charge_drawn_by_vehicles: pd.DataFrame,
-    charge_drawn_from_network: pd.DataFrame,
-    time_tag: datetime.datetime,
-    scenario: ty.Dict,
-) -> ty.Tuple[ty.Dict[str, pd.DataFrame], pd.DataFrame, pd.DataFrame]:
-    zero_threshold: float = scenario['numbers']['zero_threshold']
-    vehicle_parameters: ty.Dict = scenario['vehicle']
-    vehicle_name: str = vehicle_parameters['name']
-    location_parameters: ty.Dict[str, ty.Dict[str, float]] = scenario[
-        'locations'
-    ]
-    location_names: ty.List[str] = [
-        location_name
-        for location_name in location_parameters
-        if location_parameters[location_name]['vehicle'] == vehicle_name
-    ]
-
-    for charging_location in location_names:
-        charging_location_parameters: ty.Dict[str, float] = (
-            location_parameters[charging_location]
-        )
-        charger_efficiency: float = charging_location_parameters[
-            'charger_efficiency'
-        ]
-        percent_charging: float = charging_location_parameters['connectivity']
-        max_charge: float = charging_location_parameters['charging_power']
-
-        # This variable is useful if new battery spaces
-        # are added within this charging procedure
-        original_battery_spaces: np.ndarray = battery_space[
-            charging_location
-        ].columns.values
-        charge_drawn_per_charging_vehicle: np.ndarray = np.array(
-            [
-                min(this_battery_space, max_charge)
-                for this_battery_space in original_battery_spaces
-            ]
-        )
-        network_charge_drawn_per_charging_vehicle: np.ndarray = (
-            charge_drawn_per_charging_vehicle / charger_efficiency
-        )
-
-        vehicles_charging: ty.List[float] = (
-            percent_charging * battery_space[charging_location].loc[time_tag]
-        ).values[0]
-
-        charge_drawn_by_vehicles_this_time_tag_per_battery_space: ty.List[
-            float
-        ] = (vehicles_charging * charge_drawn_per_charging_vehicle)
-        charge_drawn_by_vehicles_this_time_tag: float = sum(
-            charge_drawn_by_vehicles_this_time_tag_per_battery_space
-        )
-        network_charge_drawn_by_vehicles_this_time_tag_per_battery_space: (
-            ty.List[float]
-        ) = (
-            vehicles_charging * network_charge_drawn_per_charging_vehicle
-        )
-        network_charge_drawn_by_vehicles_this_time_tag: float = sum(
-            network_charge_drawn_by_vehicles_this_time_tag_per_battery_space
-        )
-
-        # We only do the charge computations if there is a charge to be drawn
-        if charge_drawn_by_vehicles_this_time_tag > zero_threshold:
-            charge_drawn_by_vehicles.loc[time_tag, charging_location] = (
-                charge_drawn_by_vehicles.loc[time_tag][charging_location]
-                + charge_drawn_by_vehicles_this_time_tag
-            )
-
-            charge_drawn_from_network.loc[time_tag, charging_location] = (
-                charge_drawn_from_network.loc[time_tag][charging_location]
-                + network_charge_drawn_by_vehicles_this_time_tag
-            )
-
-            battery_spaces_after_charging: np.ndarray = (
-                battery_space[charging_location].columns.values
-                - charge_drawn_per_charging_vehicle
-            )
-
-            for (
-                battery_space_after_charging,
-                original_battery_space,
-                vehicles_that_get_to_this_space,
-            ) in zip(
-                battery_spaces_after_charging,
-                original_battery_spaces,
-                vehicles_charging,
-            ):
-                # To avoid unnecessary calculations
-                # USE Thresh?
-                if vehicles_that_get_to_this_space > zero_threshold:
-                    if original_battery_space > zero_threshold:
-                        if battery_space_after_charging not in (
-                            battery_space[charging_location].columns.values
-                        ):
-                            battery_space[charging_location][
-                                battery_space_after_charging
-                            ] = float(0)
-
-                        battery_space[charging_location].loc[
-                            time_tag, battery_space_after_charging
-                        ] = (
-                            battery_space[charging_location]
-                            .loc[time_tag][battery_space_after_charging]
-                            .values[0]
-                            + vehicles_that_get_to_this_space
-                        )
-
-                        battery_space[charging_location].loc[
-                            time_tag, original_battery_space
-                        ] = (
-                            battery_space[charging_location]
-                            .loc[time_tag][original_battery_space]
-                            .values[0]
-                            - vehicles_that_get_to_this_space
-                        )
-
-            battery_space[charging_location] = battery_space[
-                charging_location
-            ].reindex(sorted(battery_space[charging_location].columns), axis=1)
-
-    return battery_space, charge_drawn_by_vehicles, charge_drawn_from_network
-
-
-def get_charging_framework(scenario: ty.Dict, case_name: str) -> ty.Tuple[
-    ty.Dict[str, pd.DataFrame],
-    pd.DatetimeIndex,
-    pd.DataFrame,
-    pd.DataFrame,
-    pd.DataFrame,
-]:
-    run_range, run_hour_numbers = run_time.get_time_range(scenario)
-    # print(run_range[3573])
-    # exit()
-    SPINE_hour_numbers: ty.List[str] = [
-        f't{hour_number:04}' for hour_number in run_hour_numbers
-    ]
-    vehicle_parameters: ty.Dict = scenario['vehicle']
-    vehicle_name: str = vehicle_parameters['name']
-    location_parameters: ty.Dict[str, ty.Dict[str, float]] = scenario[
-        'locations'
-    ]
-    location_names: ty.List[str] = [
-        location_name
-        for location_name in location_parameters
-        if location_parameters[location_name]['vehicle'] == vehicle_name
-    ]
-    scenario_name: str = scenario['scenario_name']
-
-    file_parameters: ty.Dict[str, str] = scenario['files']
-    output_folder: str = f'{file_parameters["output_root"]}/{case_name}'
-    location_split_table_name: str = f'{scenario_name}_location_split'
-    location_split: pd.DataFrame = pd.read_pickle(
-        # cook.read_table_from_database(
-        f'{output_folder}/{location_split_table_name}.pkl'
-    )
-
-    # We look at the various battery spaces that are available
-    # at this charging location (i.e. percent of vehicles with
-    # a given battery space per location)
-    battery_space: ty.Dict[str, pd.DataFrame] = {}
-    for location_name in location_names:
-        battery_space[location_name] = pd.DataFrame(
-            run_range, columns=['Time Tag']
-        )
-        battery_space[location_name]['Hour Number'] = run_hour_numbers
-        battery_space[location_name]['SPINE_Hour_Number'] = SPINE_hour_numbers
-        # battery_space[0] float(0)
-        battery_space[location_name] = battery_space[location_name].set_index(
-            ['Time Tag', 'Hour Number', 'SPINE_Hour_Number']
-        )
-        battery_space[location_name][float(0)] = float(0)
-
-        battery_space[location_name].loc[run_range[0], 0] = location_split.loc[
-            run_range[0]
-        ][location_name]
-
-    run_mobility_matrix: pd.DataFrame = pd.read_pickle(
-        f'{output_folder}/{scenario_name}_run_mobility_matrix.pkl',
-    ).astype(float)
-
-    charge_drawn_by_vehicles: pd.DataFrame = pd.DataFrame(
-        np.zeros((len(run_range), len(location_names))),
-        columns=location_names,
-        index=run_range,
-    )
-    charge_drawn_by_vehicles.index.name = 'Time Tag'
-    charge_drawn_from_network = pd.DataFrame(
-        np.zeros((len(run_range), len(location_names))),
-        columns=location_names,
-        index=run_range,
-    )
-    charge_drawn_from_network.index.name = 'Time Tag'
-
-    return (
-        battery_space,
-        run_range,
-        run_mobility_matrix,
-        charge_drawn_by_vehicles,
-        charge_drawn_from_network,
-    )
-
-
-def write_output(
-    battery_space: ty.Dict[str, pd.DataFrame],
-    charge_drawn_by_vehicles: pd.DataFrame,
-    charge_drawn_from_network: pd.DataFrame,
-    scenario: ty.Dict,
-    case_name: str,
-) -> None:
-    run_range, run_hour_numbers = run_time.get_time_range(scenario)
-
-    SPINE_hour_numbers: ty.List[str] = [
-        f't{hour_number:04}' for hour_number in run_hour_numbers
-    ]
-    vehicle_parameters: ty.Dict = scenario['vehicle']
-    vehicle_name: str = vehicle_parameters['name']
-    location_parameters: ty.Dict[str, ty.Dict[str, float]] = scenario[
-        'locations'
-    ]
-    location_names: ty.List[str] = [
-        location_name
-        for location_name in location_parameters
-        if location_parameters[location_name]['vehicle'] == vehicle_name
-    ]
-    scenario_name: str = scenario['scenario_name']
-
-    file_parameters: ty.Dict[str, str] = scenario['files']
-    output_folder: str = f'{file_parameters["output_root"]}/{case_name}'
-
-    for location_name in location_names:
-        battery_space[location_name].columns = battery_space[
-            location_name
-        ].columns.astype(str)
-        battery_space[location_name].to_pickle(
-            f'{output_folder}/{scenario_name}_'
-            f'{location_name}_battery_space.pkl'
-        )
-
-    charge_drawn_from_network = charge_drawn_from_network.reset_index()
-    charge_drawn_from_network['Hour number'] = run_hour_numbers
-    charge_drawn_from_network['SPINE hour number'] = SPINE_hour_numbers
-    charge_drawn_from_network = charge_drawn_from_network.set_index(
-        ['Time Tag', 'Hour number', 'SPINE hour number']
-    )
-    charge_drawn_from_network.to_pickle(
-        f'{output_folder}/{scenario_name}_charge_drawn_from_network.pkl'
-    )
-
-    charge_drawn_from_network_total: pd.DataFrame = pd.DataFrame(
-        index=charge_drawn_from_network.index
-    )
-    charge_drawn_from_network_total['Total Charge Drawn (kWh)'] = (
-        charge_drawn_from_network.sum(axis=1)
-    )
-    percentage_of_maximal_delivered_power_used_per_location: pd.DataFrame = (
-        pd.DataFrame(index=charge_drawn_from_network.index)
-    )
-    charge_drawn_from_network_total.to_pickle(
-        f'{output_folder}/{scenario_name}_charge_drawn_from_network_total.pkl'
-    )
-
-    maximal_delivered_power_per_location: pd.DataFrame = pd.read_pickle(
-        f'{output_folder}/{scenario_name}'
-        f'_maximal_delivered_power_per_location.pkl',
-    )
-
-    for location_name in location_names:
-        percentage_of_maximal_delivered_power_used_per_location[
-            location_name
-        ] = [
-            (
-                charge_drawn / maximal_delivered_power
-                if maximal_delivered_power != 0
-                else 0
-            )
-            for charge_drawn, maximal_delivered_power in zip(
-                charge_drawn_from_network[location_name].values,
-                maximal_delivered_power_per_location[location_name].values,
-            )
-        ]
-
-    percentage_of_maximal_delivered_power_used_per_location.to_pickle(
-        f'{output_folder}/{scenario_name}_'
-        f'percentage_of_maximal_delivered_power_used_per_location.pkl'
-    )
-
-    maximal_delivered_power: pd.DataFrame = pd.read_pickle(
-        f'{output_folder}/{scenario_name}_maximal_delivered_power.pkl',
-    ).astype(float)
-    # )
-    percentage_of_maximal_delivered_power_used: pd.DataFrame = pd.DataFrame(
-        index=percentage_of_maximal_delivered_power_used_per_location.index
-    )
-
-    percentage_of_maximal_delivered_power_used[
-        'Percentage of maximal delivered power used'
-    ] = [
-        (
-            total_charge_drawn_kWh / maximal_delivered_power_kW
-            if maximal_delivered_power_kW != 0
-            else 0
-        )
-        for (total_charge_drawn_kWh, maximal_delivered_power_kW) in zip(
-            charge_drawn_from_network_total['Total Charge Drawn (kWh)'].values,
-            maximal_delivered_power['Maximal Delivered Power (kW)'].values,
-        )
-    ]
-
-    percentage_of_maximal_delivered_power_used.to_pickle(
-        f'{output_folder}/{scenario_name}'
-        f'_percentage_of_maximal_delivered_power_used.pkl'
-    )
-
-    charge_drawn_by_vehicles = charge_drawn_by_vehicles.reset_index()
-    charge_drawn_by_vehicles['Hour number'] = run_hour_numbers
-    charge_drawn_by_vehicles['SPINE hour number'] = SPINE_hour_numbers
-    charge_drawn_by_vehicles = charge_drawn_by_vehicles.set_index(
-        ['Time Tag', 'Hour number', 'SPINE hour number']
-    )
-    charge_drawn_by_vehicles.to_pickle(
-        f'{output_folder}/{scenario_name}_charge_drawn_by_vehicles.pkl'
-    )
-
-    charge_drawn_by_vehicles_total: pd.DataFrame = pd.DataFrame(
-        index=charge_drawn_by_vehicles.index
-    )
-    charge_drawn_by_vehicles_total['Total Charge Drawn (kW)'] = (
-        charge_drawn_by_vehicles.sum(axis=1)
-    )
-    percentage_of_maximal_delivered_power_used_per_location = pd.DataFrame(
-        index=charge_drawn_by_vehicles.index
-    )
-    charge_drawn_by_vehicles_total.to_pickle(
-        f'{output_folder}/{scenario_name}_charge_drawn_by_vehicles_total.pkl'
-    )
-
-
-def get_charging_profile(
-    scenario: ty.Dict, case_name: str
-) -> ty.Tuple[ty.Dict[str, pd.DataFrame], pd.DataFrame, pd.DataFrame]:
-<<<<<<< HEAD
-
-=======
->>>>>>> aff6269c
-    (
-        battery_space,
-        run_range,
-        run_mobility_matrix,
-        charge_drawn_by_vehicles,
-        charge_drawn_from_network,
-    ) = get_charging_framework(scenario, case_name)
-
-    loop_times: pd.DataFrame = pd.DataFrame(
-        np.zeros((len(run_range), 1)),
-        columns=['Loop duration'],
-        index=run_range,
-    )
-
-    # We look at how the available battery space in the vehicles moves around
-    # (it increases with movements and decreases with charging)
-    for time_tag_index, time_tag in enumerate(run_range):
-
-        loop_start: datetime.datetime = datetime.datetime.now()
-
-        battery_space = travel_space_occupation(
-            battery_space,
-            time_tag,
-            time_tag_index,
-            run_range,
-            run_mobility_matrix,
-            scenario,
-        )
-        loop_mid: datetime.datetime = datetime.datetime.now()
-        (
-            battery_space,
-            charge_drawn_by_vehicles,
-            charge_drawn_from_network,
-        ) = compute_charging_events(
-            battery_space,
-            charge_drawn_by_vehicles,
-            charge_drawn_from_network,
-            time_tag,
-            scenario,
-        )
-
-        loop_end: datetime.datetime = datetime.datetime.now()
-<<<<<<< HEAD
-        first_part: float = (loop_mid - loop_start).total_seconds()
-        second_part: float = (loop_end - loop_mid).total_seconds()
-        loop_time: float = (loop_end - loop_start).total_seconds()
-        loop_times.loc[time_tag, 'First part'] = first_part
-        loop_times.loc[time_tag, 'Second part'] = second_part
-=======
-        loop_time: float = (loop_end - loop_start).total_seconds()
->>>>>>> aff6269c
-        loop_times.loc[time_tag, 'Loop duration'] = loop_time
-
-        # We start with the battery space reduction du to moving
-
-    print('Keep float precision?')
-    print('Check totals and such?')
-    print('Other charging strategies?')
-
-    print('Other vehicles')
-    print('Local values')
-
-    write_output(
-        battery_space,
-        charge_drawn_by_vehicles,
-        charge_drawn_from_network,
-        scenario,
-        case_name,
-    )
-    loop_times.to_csv('Lopi.csv')
-    # print('Write', (datetime.datetime.now()-write_out_start).total_seconds())
-
-    return battery_space, charge_drawn_by_vehicles, charge_drawn_from_network
-
-
-def get_all_charge_levels() -> ty.Dict[str, ty.List[float]]:
-    leg_distances: ty.Dict[str, ty.List[float]] = {}
-    leg_distances['home'] = [400, 200, 100, 44, 22, 12, 6]
-    leg_distances['work'] = [22]
-    leg_distances['leisure'] = [6]
-    leg_distances['weekend'] = [100]
-    leg_distances['holiday'] = [400]
-    draws: ty.Dict[str, float] = {}
-    draws['home'] = 8.9
-    draws['work'] = 22
-    draws['leisure'] = 22
-    draws['weekend'] = 22
-    draws['holiday'] = 22
-    kWh_per_km: float = 0.2
-    locations: ty.List[str] = ['home', 'work', 'leisure', 'weekend', 'holiday']
-    all_charge_levels: ty.Dict[str, ty.List[float]] = {}
-    for location in locations:
-        start_levels: ty.List[float] = [
-            leg_distance * kWh_per_km
-            for leg_distance in leg_distances[location]
-        ]
-
-        all_charge_levels[location] = []
-        draw: float = draws[location]
-        charge_levels: ty.List[float] = start_levels
-        while max(charge_levels) > 0:
-            new_levels: ty.List[float] = []
-            for charge_level in charge_levels:
-                if charge_level > 0:
-                    all_charge_levels[location].append(charge_level)
-                new_charge_level: float = charge_level - draw
-                if new_charge_level > 0:
-                    new_levels.append(new_charge_level)
-            charge_levels = new_levels
-            all_charge_levels[location] = sorted(all_charge_levels[location])
-            if len(charge_levels) == 0:
-                charge_levels = [0]
-
-    return all_charge_levels
-
-
-if __name__ == '__main__':
-    case_name = 'local_impact_BEVs'
-    test_scenario_name: str = 'baseline'
-    scenario_file_name: str = (
-        f'scenarios/{case_name}/{test_scenario_name}.toml'
-    )
-    scenario: ty.Dict = cook.parameters_from_TOML(scenario_file_name)
-    scenario['scenario_name'] = test_scenario_name
-
-    start_: datetime.datetime = datetime.datetime.now()
-    (
-        battery_space,
-        charge_drawn_by_vehicles,
-        charge_drawn_from_network,
-    ) = get_charging_profile(scenario, case_name)
-    print((datetime.datetime.now() - start_).total_seconds())
+import datetime
+import math
+import typing as ty
+import typing as ty
+
+import numpy as np
+import pandas as pd
+from ETS_CookBook import ETS_CookBook as cook
+
+try:
+    import run_time  # type: ignore
+
+    # We need to ignore the type because mypy has its own search path for
+    # imports and does not resolve imports exactly as Python does and it
+    # isn't able to find the module.
+    # https://stackoverflow.com/questions/68695851/mypy-cannot-find-implementation-or-library-stub-for-module
+    import run_time  # type: ignore
+
+    # We need to ignore the type because mypy has its own search path for
+    # imports and does not resolve imports exactly as Python does and it
+    # isn't able to find the module.
+    # https://stackoverflow.com/questions/68695851/mypy-cannot-find-implementation-or-library-stub-for-module
+except ModuleNotFoundError:
+    from ChaProEV import run_time  # type: ignore
+    from ChaProEV import run_time  # type: ignore
+# So that it works both as a standalone (1st) and as a package (2nd)
+# We need to add to type: ignore thing to avoid MypY thinking
+# we are importing again
+
+# We need to add to type: ignore thing to avoid MypY thinking
+# we are importing again
+
+
+try:
+    import mobility  # type: ignore
+
+    # We need to ignore the type because mypy has its own search path for
+    # imports and does not resolve imports exactly as Python does and it
+    # isn't able to find the module.
+    # https://stackoverflow.com/questions/68695851/mypy-cannot-find-implementation-or-library-stub-for-module
+    import mobility  # type: ignore
+
+    # We need to ignore the type because mypy has its own search path for
+    # imports and does not resolve imports exactly as Python does and it
+    # isn't able to find the module.
+    # https://stackoverflow.com/questions/68695851/mypy-cannot-find-implementation-or-library-stub-for-module
+except ModuleNotFoundError:
+    from ChaProEV import mobility  # type: ignore
+    from ChaProEV import mobility  # type: ignore
+# So that it works both as a standalone (1st) and as a package (2nd)
+# We need to add to type: ignore thing to avoid MypY thinking
+# we are importing again
+
+# We need to add to type: ignore thing to avoid MypY thinking
+# we are importing again
+
+
+# do it per trip
+# battery level trigger (below this, will charge)
+
+# then max power or spread
+
+# How to deal with shift to next day?
+# Trip of prior day might correlate with next day
+
+# def get_trip_charging_array(trip_name, temperature_correction_factors,
+#    scenario):
+#    scenario):
+#     ...
+#     or as method/property in trip?
+# Dependence on temperatures, but also on battery level at day start
+# So maybe do for each day(?)
+# 2
+# scenario_file_name = 'scenarios/baseline.toml'
+# scenario = cook.parameters_from_TOML(scenario_file_name)
+# scenario_file_name = 'scenarios/baseline.toml'
+# scenario = cook.parameters_from_TOML(scenario_file_name)
+
+
+def travel_space_occupation(
+    battery_space: ty.Dict[str, pd.DataFrame],
+    time_tag: datetime.datetime,
+    time_tag_index: int,
+    run_range: pd.DatetimeIndex,
+    run_mobility_matrix,  # This is a DataFrame, but MyPy has issues with it
+    # These issues might have to do with MultiIndex
+    scenario: ty.Dict,
+) -> ty.Dict[str, pd.DataFrame]:
+
+    zero_threshold: float = scenario['numbers']['zero_threshold']
+    vehicle_parameters: ty.Dict = scenario['vehicle']
+    vehicle_name: str = vehicle_parameters['name']
+
+    location_parameters: ty.Dict[str, ty.Dict[str, float]] = scenario[
+        'locations'
+    ]
+    location_names: ty.List[str] = [
+        location_name
+        for location_name in location_parameters
+        if location_parameters[location_name]['vehicle'] == vehicle_name
+    ]
+
+    possible_destinations: ty.Dict[str, ty.List[str]] = (
+        mobility.get_possible_destinations(scenario)
+    )
+
+    use_weighted_km: bool = vehicle_parameters['use_weighted']
+    battery_space: ty.Dict[str, pd.DataFrame],
+    time_tag: datetime.datetime,
+    time_tag_index: int,
+    run_range: pd.DatetimeIndex,
+    run_mobility_matrix,  # This is a DataFrame, but MyPy has issues with it
+    # These issues might have to do with MultiIndex
+    scenario: ty.Dict,
+) -> ty.Dict[str, pd.DataFrame]:
+
+    zero_threshold: float = scenario['numbers']['zero_threshold']
+    vehicle_parameters: ty.Dict = scenario['vehicle']
+    vehicle_name: str = vehicle_parameters['name']
+
+    location_parameters: ty.Dict[str, ty.Dict[str, float]] = scenario[
+        'locations'
+    ]
+    location_names: ty.List[str] = [
+        location_name
+        for location_name in location_parameters
+        if location_parameters[location_name]['vehicle'] == vehicle_name
+    ]
+
+    possible_destinations: ty.Dict[str, ty.List[str]] = (
+        mobility.get_possible_destinations(scenario)
+    )
+
+    use_weighted_km: bool = vehicle_parameters['use_weighted']
+    if use_weighted_km:
+        distance_header: str = 'Weighted distance (km)'
+        distance_header: str = 'Weighted distance (km)'
+    else:
+        distance_header = 'Distance (km)'
+    electricity_consumption_kWh_per_km: float = vehicle_parameters[
+    electricity_consumption_kWh_per_km: float = vehicle_parameters[
+        'base_consumption_per_km'
+    ]['electricity_kWh']
+
+    # We look at all movements starting at a given location
+    for start_location in location_names:
+        if time_tag_index > 0:
+            # We add the values from the previous time tag to
+            # the battery space. We do so because travels can propagate to
+            # future time tags. If we just copied the value from
+            # the previous time tag, we would delete these
+
+
+            battery_space[start_location].iloc[time_tag_index] = (
+                battery_space[start_location].iloc[time_tag_index]
+                + battery_space[start_location].iloc[time_tag_index - 1]
+            )
+
+        # We look at which battery spaces there are at this location
+        # and sort them. The lowest battery spaces will be first.
+        # These are the ones we assume aremore likely to leave,
+        # as others might want to charge first
+        departing_battery_spaces: ty.List[float] = sorted(
+        departing_battery_spaces: ty.List[float] = sorted(
+            battery_space[start_location].columns.values
+        )
+
+        # We look at all the possible destinations
+        for end_location in possible_destinations[start_location]:
+        for end_location in possible_destinations[start_location]:
+            # For each leg (start/end location combination), we
+            # look up the consumption
+
+            this_leg_consumption: float = (
+
+            this_leg_consumption: float = (
+                run_mobility_matrix.loc[
+                    start_location, end_location, time_tag
+                ][distance_header]
+                * electricity_consumption_kWh_per_km
+            )
+
+            # We also look up how many vehicles depart
+            departures: float = run_mobility_matrix.loc[
+            departures: float = run_mobility_matrix.loc[
+                start_location, end_location, time_tag
+            ]['Departures amount']
+            if departures > zero_threshold:
+                # If there are no departures, we can skip this
+
+                # We want to know what the arriving battery spaces
+                # will be and the amounts/percentages of the fleet vehicles
+                # for each arriving battery space
+                arriving_battery_spaces: ty.List[float] = []
+                arriving_amounts: ty.List[float] = []
+                arriving_battery_spaces: ty.List[float] = []
+                arriving_amounts: ty.List[float] = []
+
+                # We also need the duration of the leg
+                travelling_time: float = run_mobility_matrix.loc[
+                travelling_time: float = run_mobility_matrix.loc[
+                    start_location, end_location, time_tag
+                ]['Duration (hours)']
+
+                # We iterate through the departing battery spaces
+                # (reminder, they are ordered from lowest to highest,
+                # as we assumed that the lower the battery space, the higher
+                # the likelihood to leave, as vehicleswith more battery space/
+                # less available battery capacity wll want to charge first).
+                for departing_battery_space in departing_battery_spaces:
+                    # We will be removing the departures from the lower
+                    # battery spaces from the pool, until we have reached
+                    # all departures. For example, if we have 0.2 departures
+                    # and 0.19 vehicles with space equal to zero, 0.2 vehicles
+                    # with space 1, and 0.3 vehicles with space 1.6,
+                    # then we will first take all the
+                    # 0.19 vehicles with space 0,
+                    # 0.01 vehicles with space 1,
+                    # and 0 vehicles with space 1.6,
+                    # leaving us with 0 vehicles wth space 0,
+                    # 0.19 vehicles with
+                    # space 1, and 0.3 vehicles with space 1.6
+                    if departures > zero_threshold:
+                        # (the departures threshold is there
+                        # to avoid issues with floating point numbers, where
+                        # we could have some variable being 0.1+0.2
+                        # and removing that variabl from 0.3 would not be zero
+
+                        # We need to know in which slots the vehicles
+                        # will arrive at their destination and the proprtion
+                        # of these slots
+                        travelling_time = float(travelling_time)
+                        first_arrival_shift: int = math.floor(travelling_time)
+                        first_arrival_shift: int = math.floor(travelling_time)
+                        first_arrival_shift_time = datetime.timedelta(
+                            hours=first_arrival_shift
+                        )
+                        second_arrival_shift_time: datetime.timedelta = (
+                            datetime.timedelta(hours=first_arrival_shift + 1)
+                        second_arrival_shift_time: datetime.timedelta = (
+                            datetime.timedelta(hours=first_arrival_shift + 1)
+                        )
+                        first_arrival_shift_proportion: float = (
+                        first_arrival_shift_proportion: float = (
+                            1 - travelling_time % 1
+                        )
+
+                        # We want to know how many dpeartures will come from
+                        # the battery space we are looking at. If there are
+                        # more vehicles with the current space than remaining
+                        # departures, then we take the remaining departures,
+                        # otherwise we take all the vehicles with the current
+                        # space and move to the next one
+                        this_battery_space_departures: float = min(
+                        this_battery_space_departures: float = min(
+                            departures,
+                            battery_space[start_location]
+                            .loc[time_tag][departing_battery_space]
+                            .values[0],
+                        )
+
+                        # We add these departures to the arriving amounts,
+                        # as these will arrive to the end location
+                        arriving_amounts.append(this_battery_space_departures)
+
+                        # We also add the corresponding battery space at
+                        # arrival, given by the original battery space plus
+                        # the leg's consumption
+                        arriving_battery_spaces.append(
+                            departing_battery_space + this_leg_consumption
+                        )
+
+                        # We update the departures (i.e. how many remain
+                        # for larger battery spaces)
+                        departures -= this_battery_space_departures
+
+                        # Finally, we remove the departures from the start
+                        # location for the current time slot
+
+                        battery_space[start_location].loc[
+                            time_tag, departing_battery_space
+                        ] = (
+                            battery_space[start_location]
+                            .loc[time_tag][departing_battery_space]
+                            .values[0]
+                            - this_battery_space_departures
+                        )
+
+                # # We only need to do this if there are actually
+                # # travels between
+                # # the two locations at that time slot
+                # if len(arriving_battery_spaces) > 0 :
+
+                # We now can update the battery spaces in the end location.
+                for arriving_battery_space, arriving_amount in zip(
+                    arriving_battery_spaces, arriving_amounts
+                ):
+                    if arriving_amount > zero_threshold:
+                        # No need to compute if there are no arrivals
+
+                        # If the end location does not have the incoming
+                        # battery space in its columns, we add the column
+                        # (with zeroes)
+                        if arriving_battery_space not in (
+                            battery_space[end_location].columns
+                        ):
+                            battery_space[end_location][
+                                arriving_battery_space
+                            ] = float(0)
+                            ] = float(0)
+
+                        if first_arrival_shift_proportion > zero_threshold:
+                            # Otherwise there is no first shift arrival
+                            # We check if the arrivals in the first slot
+                            # are in the run range
+                            # if they are not, then we don't take them into
+                            # account (as the are not in the run) and add them
+                            # in the end_location battery space DataFrame
+                            if time_tag + first_arrival_shift_time <= (
+                                run_range[-1]
+                            ):
+
+
+                                battery_space[end_location].loc[
+                                    time_tag + first_arrival_shift_time,
+                                    arriving_battery_space,
+                                ] = battery_space[end_location].loc[
+                                    time_tag + first_arrival_shift_time
+                                ][
+                                    arriving_battery_space
+                                ].values[
+                                    0
+                                ] + (
+                                    arriving_amount
+                                    * first_arrival_shift_proportion
+                                )
+
+                        if (1 - first_arrival_shift_proportion) > (
+                            zero_threshold
+                        ):
+                            # Otherwise there is no first shift arrival
+                            # We check if the arrivals in the second slot
+                            # are in the run range
+                            # if they are not, then we don't take them into
+                            # account (as the are not in the run)  and add them
+                            # in the end_location battery space DataFrame
+                            if time_tag + second_arrival_shift_time <= (
+                                run_range[-1]
+                            ):
+                                battery_space[end_location].loc[
+                                    time_tag + second_arrival_shift_time,
+                                    arriving_battery_space,
+                                ] = battery_space[end_location].loc[
+                                    time_tag + second_arrival_shift_time
+                                ][
+                                    arriving_battery_space
+                                ].values[
+                                    0
+                                ] + (
+                                    arriving_amount
+                                    * (1 - first_arrival_shift_proportion)
+                                )
+
+                # We ensure that the columns of the battery space
+                # array are ordered
+                battery_space[end_location] = battery_space[
+                    end_location
+                ].reindex(sorted(battery_space[end_location].columns), axis=1)
+
+            # We ensure that the columns of the battery space
+            # array are ordered
+            battery_space[start_location] = battery_space[
+                start_location
+            ].reindex(sorted(battery_space[start_location].columns), axis=1)
+
+    # Have  arrivals not connect at all if partial (until leave)
+    # Or assume they move around get connected later
+    # outliers don't seem to matter much ad
+    # and probably can't do much Time tag stpes might be the issue
+    # Can we do without (or should we use day types?)
+    # Can at least the first be done with a cumsum of sorts?
+    # Proably not, as batt space also depends on charging events
+    return battery_space
+
+
+def compute_charging_events(
+    battery_space: ty.Dict[str, pd.DataFrame],
+    charge_drawn_by_vehicles: pd.DataFrame,
+    charge_drawn_from_network: pd.DataFrame,
+    time_tag: datetime.datetime,
+    scenario: ty.Dict,
+) -> ty.Tuple[ty.Dict[str, pd.DataFrame], pd.DataFrame, pd.DataFrame]:
+    zero_threshold: float = scenario['numbers']['zero_threshold']
+    vehicle_parameters: ty.Dict = scenario['vehicle']
+    vehicle_name: str = vehicle_parameters['name']
+    location_parameters: ty.Dict[str, ty.Dict[str, float]] = scenario[
+        'locations'
+    ]
+    location_names: ty.List[str] = [
+        location_name
+        for location_name in location_parameters
+        if location_parameters[location_name]['vehicle'] == vehicle_name
+    ]
+    battery_space: ty.Dict[str, pd.DataFrame],
+    charge_drawn_by_vehicles: pd.DataFrame,
+    charge_drawn_from_network: pd.DataFrame,
+    time_tag: datetime.datetime,
+    scenario: ty.Dict,
+) -> ty.Tuple[ty.Dict[str, pd.DataFrame], pd.DataFrame, pd.DataFrame]:
+    zero_threshold: float = scenario['numbers']['zero_threshold']
+    vehicle_parameters: ty.Dict = scenario['vehicle']
+    vehicle_name: str = vehicle_parameters['name']
+    location_parameters: ty.Dict[str, ty.Dict[str, float]] = scenario[
+        'locations'
+    ]
+    location_names: ty.List[str] = [
+        location_name
+        for location_name in location_parameters
+        if location_parameters[location_name]['vehicle'] == vehicle_name
+    ]
+
+    for charging_location in location_names:
+        charging_location_parameters: ty.Dict[str, float] = (
+            location_parameters[charging_location]
+        )
+        charger_efficiency: float = charging_location_parameters[
+            'charger_efficiency'
+        ]
+        percent_charging: float = charging_location_parameters['connectivity']
+        max_charge: float = charging_location_parameters['charging_power']
+        charging_location_parameters: ty.Dict[str, float] = (
+            location_parameters[charging_location]
+        )
+        charger_efficiency: float = charging_location_parameters[
+            'charger_efficiency'
+        ]
+        percent_charging: float = charging_location_parameters['connectivity']
+        max_charge: float = charging_location_parameters['charging_power']
+
+        # This variable is useful if new battery spaces
+        # are added within this charging procedure
+        original_battery_spaces: np.ndarray = battery_space[
+        original_battery_spaces: np.ndarray = battery_space[
+            charging_location
+        ].columns.values
+        charge_drawn_per_charging_vehicle: np.ndarray = np.array(
+        charge_drawn_per_charging_vehicle: np.ndarray = np.array(
+            [
+                min(this_battery_space, max_charge)
+                for this_battery_space in original_battery_spaces
+            ]
+        )
+        network_charge_drawn_per_charging_vehicle: np.ndarray = (
+        network_charge_drawn_per_charging_vehicle: np.ndarray = (
+            charge_drawn_per_charging_vehicle / charger_efficiency
+        )
+
+        vehicles_charging: ty.List[float] = (
+        vehicles_charging: ty.List[float] = (
+            percent_charging * battery_space[charging_location].loc[time_tag]
+        ).values[0]
+
+        charge_drawn_by_vehicles_this_time_tag_per_battery_space: ty.List[
+            float
+        ] = (vehicles_charging * charge_drawn_per_charging_vehicle)
+        charge_drawn_by_vehicles_this_time_tag: float = sum(
+
+        charge_drawn_by_vehicles_this_time_tag_per_battery_space: ty.List[
+            float
+        ] = (vehicles_charging * charge_drawn_per_charging_vehicle)
+        charge_drawn_by_vehicles_this_time_tag: float = sum(
+            charge_drawn_by_vehicles_this_time_tag_per_battery_space
+        )
+        network_charge_drawn_by_vehicles_this_time_tag_per_battery_space: (
+            ty.List[float]
+        ) = (
+        network_charge_drawn_by_vehicles_this_time_tag_per_battery_space: (
+            ty.List[float]
+        ) = (
+            vehicles_charging * network_charge_drawn_per_charging_vehicle
+        )
+        network_charge_drawn_by_vehicles_this_time_tag: float = sum(
+        network_charge_drawn_by_vehicles_this_time_tag: float = sum(
+            network_charge_drawn_by_vehicles_this_time_tag_per_battery_space
+        )
+
+        # We only do the charge computations if there is a charge to be drawn
+        if charge_drawn_by_vehicles_this_time_tag > zero_threshold:
+            charge_drawn_by_vehicles.loc[time_tag, charging_location] = (
+                charge_drawn_by_vehicles.loc[time_tag][charging_location]
+                + charge_drawn_by_vehicles_this_time_tag
+            )
+
+            charge_drawn_from_network.loc[time_tag, charging_location] = (
+                charge_drawn_from_network.loc[time_tag][charging_location]
+                + network_charge_drawn_by_vehicles_this_time_tag
+            )
+
+            battery_spaces_after_charging: np.ndarray = (
+            battery_spaces_after_charging: np.ndarray = (
+                battery_space[charging_location].columns.values
+                - charge_drawn_per_charging_vehicle
+            )
+
+            for (
+                battery_space_after_charging,
+                original_battery_space,
+                vehicles_that_get_to_this_space,
+            ) in zip(
+                battery_spaces_after_charging,
+                original_battery_spaces,
+                vehicles_charging,
+            ):
+                # To avoid unnecessary calculations
+                # USE Thresh?
+                if vehicles_that_get_to_this_space > zero_threshold:
+                    if original_battery_space > zero_threshold:
+                        if battery_space_after_charging not in (
+                            battery_space[charging_location].columns.values
+                        ):
+                            battery_space[charging_location][
+                                battery_space_after_charging
+                            ] = float(0)
+                            ] = float(0)
+
+                        battery_space[charging_location].loc[
+                            time_tag, battery_space_after_charging
+                        ] = (
+                            battery_space[charging_location]
+                            .loc[time_tag][battery_space_after_charging]
+                            .values[0]
+                            + vehicles_that_get_to_this_space
+                        )
+
+                        battery_space[charging_location].loc[
+                            time_tag, original_battery_space
+                        ] = (
+                            battery_space[charging_location]
+                            .loc[time_tag][original_battery_space]
+                            .values[0]
+                            - vehicles_that_get_to_this_space
+                        )
+
+            battery_space[charging_location] = battery_space[
+                charging_location
+            ].reindex(sorted(battery_space[charging_location].columns), axis=1)
+
+    return battery_space, charge_drawn_by_vehicles, charge_drawn_from_network
+
+
+def get_charging_framework(scenario: ty.Dict, case_name: str) -> ty.Tuple[
+    ty.Dict[str, pd.DataFrame],
+    pd.DatetimeIndex,
+    pd.DataFrame,
+    pd.DataFrame,
+    pd.DataFrame,
+]:
+    run_range, run_hour_numbers = run_time.get_time_range(scenario)
+def get_charging_framework(scenario: ty.Dict, case_name: str) -> ty.Tuple[
+    ty.Dict[str, pd.DataFrame],
+    pd.DatetimeIndex,
+    pd.DataFrame,
+    pd.DataFrame,
+    pd.DataFrame,
+]:
+    run_range, run_hour_numbers = run_time.get_time_range(scenario)
+    # print(run_range[3573])
+    # exit()
+    SPINE_hour_numbers: ty.List[str] = [
+    SPINE_hour_numbers: ty.List[str] = [
+        f't{hour_number:04}' for hour_number in run_hour_numbers
+    ]
+    vehicle_parameters: ty.Dict = scenario['vehicle']
+    vehicle_name: str = vehicle_parameters['name']
+    location_parameters: ty.Dict[str, ty.Dict[str, float]] = scenario[
+        'locations'
+    ]
+    location_names: ty.List[str] = [
+        location_name
+        for location_name in location_parameters
+        if location_parameters[location_name]['vehicle'] == vehicle_name
+    ]
+    scenario_name: str = scenario['scenario_name']
+    vehicle_parameters: ty.Dict = scenario['vehicle']
+    vehicle_name: str = vehicle_parameters['name']
+    location_parameters: ty.Dict[str, ty.Dict[str, float]] = scenario[
+        'locations'
+    ]
+    location_names: ty.List[str] = [
+        location_name
+        for location_name in location_parameters
+        if location_parameters[location_name]['vehicle'] == vehicle_name
+    ]
+    scenario_name: str = scenario['scenario_name']
+
+    file_parameters: ty.Dict[str, str] = scenario['files']
+    output_folder: str = f'{file_parameters["output_root"]}/{case_name}'
+    location_split_table_name: str = f'{scenario_name}_location_split'
+    location_split: pd.DataFrame = pd.read_pickle(
+        # cook.read_table_from_database(
+        f'{output_folder}/{location_split_table_name}.pkl'
+    )
+    file_parameters: ty.Dict[str, str] = scenario['files']
+    output_folder: str = f'{file_parameters["output_root"]}/{case_name}'
+    location_split_table_name: str = f'{scenario_name}_location_split'
+    location_split: pd.DataFrame = pd.read_pickle(
+        # cook.read_table_from_database(
+        f'{output_folder}/{location_split_table_name}.pkl'
+    )
+
+    # We look at the various battery spaces that are available
+    # at this charging location (i.e. percent of vehicles with
+    # a given battery space per location)
+    battery_space: ty.Dict[str, pd.DataFrame] = {}
+    battery_space: ty.Dict[str, pd.DataFrame] = {}
+    for location_name in location_names:
+        battery_space[location_name] = pd.DataFrame(
+            run_range, columns=['Time Tag']
+        )
+        battery_space[location_name]['Hour Number'] = run_hour_numbers
+        battery_space[location_name]['SPINE_Hour_Number'] = SPINE_hour_numbers
+        # battery_space[0] float(0)
+        # battery_space[0] float(0)
+        battery_space[location_name] = battery_space[location_name].set_index(
+            ['Time Tag', 'Hour Number', 'SPINE_Hour_Number']
+        )
+        battery_space[location_name][float(0)] = float(0)
+
+        battery_space[location_name].loc[run_range[0], 0] = location_split.loc[
+        battery_space[location_name][float(0)] = float(0)
+
+        battery_space[location_name].loc[run_range[0], 0] = location_split.loc[
+            run_range[0]
+        ][location_name]
+
+    run_mobility_matrix: pd.DataFrame = pd.read_pickle(
+        f'{output_folder}/{scenario_name}_run_mobility_matrix.pkl',
+    ).astype(float)
+    run_mobility_matrix: pd.DataFrame = pd.read_pickle(
+        f'{output_folder}/{scenario_name}_run_mobility_matrix.pkl',
+    ).astype(float)
+
+    charge_drawn_by_vehicles: pd.DataFrame = pd.DataFrame(
+    charge_drawn_by_vehicles: pd.DataFrame = pd.DataFrame(
+        np.zeros((len(run_range), len(location_names))),
+        columns=location_names,
+        index=run_range,
+    )
+    charge_drawn_by_vehicles.index.name = 'Time Tag'
+    charge_drawn_from_network = pd.DataFrame(
+        np.zeros((len(run_range), len(location_names))),
+        columns=location_names,
+        index=run_range,
+    )
+    charge_drawn_from_network.index.name = 'Time Tag'
+
+    return (
+        battery_space,
+        run_range,
+        run_mobility_matrix,
+        charge_drawn_by_vehicles,
+        charge_drawn_from_network,
+    )
+
+
+def write_output(
+    battery_space: ty.Dict[str, pd.DataFrame],
+    charge_drawn_by_vehicles: pd.DataFrame,
+    charge_drawn_from_network: pd.DataFrame,
+    scenario: ty.Dict,
+    case_name: str,
+) -> None:
+    run_range, run_hour_numbers = run_time.get_time_range(scenario)
+
+    SPINE_hour_numbers: ty.List[str] = [
+    battery_space: ty.Dict[str, pd.DataFrame],
+    charge_drawn_by_vehicles: pd.DataFrame,
+    charge_drawn_from_network: pd.DataFrame,
+    scenario: ty.Dict,
+    case_name: str,
+) -> None:
+    run_range, run_hour_numbers = run_time.get_time_range(scenario)
+
+    SPINE_hour_numbers: ty.List[str] = [
+        f't{hour_number:04}' for hour_number in run_hour_numbers
+    ]
+    vehicle_parameters: ty.Dict = scenario['vehicle']
+    vehicle_name: str = vehicle_parameters['name']
+    location_parameters: ty.Dict[str, ty.Dict[str, float]] = scenario[
+        'locations'
+    ]
+    location_names: ty.List[str] = [
+        location_name
+        for location_name in location_parameters
+        if location_parameters[location_name]['vehicle'] == vehicle_name
+    ]
+    scenario_name: str = scenario['scenario_name']
+    vehicle_parameters: ty.Dict = scenario['vehicle']
+    vehicle_name: str = vehicle_parameters['name']
+    location_parameters: ty.Dict[str, ty.Dict[str, float]] = scenario[
+        'locations'
+    ]
+    location_names: ty.List[str] = [
+        location_name
+        for location_name in location_parameters
+        if location_parameters[location_name]['vehicle'] == vehicle_name
+    ]
+    scenario_name: str = scenario['scenario_name']
+
+    file_parameters: ty.Dict[str, str] = scenario['files']
+    output_folder: str = f'{file_parameters["output_root"]}/{case_name}'
+    file_parameters: ty.Dict[str, str] = scenario['files']
+    output_folder: str = f'{file_parameters["output_root"]}/{case_name}'
+
+    for location_name in location_names:
+        battery_space[location_name].columns = battery_space[
+            location_name
+        ].columns.astype(str)
+        battery_space[location_name].to_pickle(
+            f'{output_folder}/{scenario_name}_'
+            f'{location_name}_battery_space.pkl'
+        battery_space[location_name].to_pickle(
+            f'{output_folder}/{scenario_name}_'
+            f'{location_name}_battery_space.pkl'
+        )
+
+    charge_drawn_from_network = charge_drawn_from_network.reset_index()
+    charge_drawn_from_network['Hour number'] = run_hour_numbers
+    charge_drawn_from_network['SPINE hour number'] = SPINE_hour_numbers
+    charge_drawn_from_network = charge_drawn_from_network.set_index(
+        ['Time Tag', 'Hour number', 'SPINE hour number']
+    )
+    charge_drawn_from_network.to_pickle(
+        f'{output_folder}/{scenario_name}_charge_drawn_from_network.pkl'
+    charge_drawn_from_network.to_pickle(
+        f'{output_folder}/{scenario_name}_charge_drawn_from_network.pkl'
+    )
+
+    charge_drawn_from_network_total: pd.DataFrame = pd.DataFrame(
+
+    charge_drawn_from_network_total: pd.DataFrame = pd.DataFrame(
+        index=charge_drawn_from_network.index
+    )
+    charge_drawn_from_network_total['Total Charge Drawn (kWh)'] = (
+        charge_drawn_from_network.sum(axis=1)
+    )
+    percentage_of_maximal_delivered_power_used_per_location: pd.DataFrame = (
+        pd.DataFrame(index=charge_drawn_from_network.index)
+    percentage_of_maximal_delivered_power_used_per_location: pd.DataFrame = (
+        pd.DataFrame(index=charge_drawn_from_network.index)
+    )
+    charge_drawn_from_network_total.to_pickle(
+        f'{output_folder}/{scenario_name}_charge_drawn_from_network_total.pkl'
+    )
+
+    maximal_delivered_power_per_location: pd.DataFrame = pd.read_pickle(
+        f'{output_folder}/{scenario_name}'
+        f'_maximal_delivered_power_per_location.pkl',
+    charge_drawn_from_network_total.to_pickle(
+        f'{output_folder}/{scenario_name}_charge_drawn_from_network_total.pkl'
+    )
+
+    maximal_delivered_power_per_location: pd.DataFrame = pd.read_pickle(
+        f'{output_folder}/{scenario_name}'
+        f'_maximal_delivered_power_per_location.pkl',
+    )
+
+
+    for location_name in location_names:
+        percentage_of_maximal_delivered_power_used_per_location[
+            location_name
+        ] = [
+            (
+                charge_drawn / maximal_delivered_power
+                if maximal_delivered_power != 0
+                else 0
+            )
+            for charge_drawn, maximal_delivered_power in zip(
+                charge_drawn_from_network[location_name].values,
+                maximal_delivered_power_per_location[location_name].values,
+            )
+        ]
+
+    percentage_of_maximal_delivered_power_used_per_location.to_pickle(
+        f'{output_folder}/{scenario_name}_'
+        f'percentage_of_maximal_delivered_power_used_per_location.pkl'
+        ] = [
+            (
+                charge_drawn / maximal_delivered_power
+                if maximal_delivered_power != 0
+                else 0
+            )
+            for charge_drawn, maximal_delivered_power in zip(
+                charge_drawn_from_network[location_name].values,
+                maximal_delivered_power_per_location[location_name].values,
+            )
+        ]
+
+    percentage_of_maximal_delivered_power_used_per_location.to_pickle(
+        f'{output_folder}/{scenario_name}_'
+        f'percentage_of_maximal_delivered_power_used_per_location.pkl'
+    )
+
+    maximal_delivered_power: pd.DataFrame = pd.read_pickle(
+        f'{output_folder}/{scenario_name}_maximal_delivered_power.pkl',
+    ).astype(float)
+    # )
+    percentage_of_maximal_delivered_power_used: pd.DataFrame = pd.DataFrame(
+    maximal_delivered_power: pd.DataFrame = pd.read_pickle(
+        f'{output_folder}/{scenario_name}_maximal_delivered_power.pkl',
+    ).astype(float)
+    # )
+    percentage_of_maximal_delivered_power_used: pd.DataFrame = pd.DataFrame(
+        index=percentage_of_maximal_delivered_power_used_per_location.index
+    )
+
+    percentage_of_maximal_delivered_power_used[
+        'Percentage of maximal delivered power used'
+    ] = [
+        (
+            total_charge_drawn_kWh / maximal_delivered_power_kW
+            if maximal_delivered_power_kW != 0
+            else 0
+        )
+        for (total_charge_drawn_kWh, maximal_delivered_power_kW) in zip(
+            charge_drawn_from_network_total['Total Charge Drawn (kWh)'].values,
+            maximal_delivered_power['Maximal Delivered Power (kW)'].values,
+        )
+    ]
+
+    percentage_of_maximal_delivered_power_used.to_pickle(
+        f'{output_folder}/{scenario_name}'
+        f'_percentage_of_maximal_delivered_power_used.pkl'
+    ] = [
+        (
+            total_charge_drawn_kWh / maximal_delivered_power_kW
+            if maximal_delivered_power_kW != 0
+            else 0
+        )
+        for (total_charge_drawn_kWh, maximal_delivered_power_kW) in zip(
+            charge_drawn_from_network_total['Total Charge Drawn (kWh)'].values,
+            maximal_delivered_power['Maximal Delivered Power (kW)'].values,
+        )
+    ]
+
+    percentage_of_maximal_delivered_power_used.to_pickle(
+        f'{output_folder}/{scenario_name}'
+        f'_percentage_of_maximal_delivered_power_used.pkl'
+    )
+
+    charge_drawn_by_vehicles = charge_drawn_by_vehicles.reset_index()
+    charge_drawn_by_vehicles['Hour number'] = run_hour_numbers
+    charge_drawn_by_vehicles['SPINE hour number'] = SPINE_hour_numbers
+    charge_drawn_by_vehicles = charge_drawn_by_vehicles.set_index(
+        ['Time Tag', 'Hour number', 'SPINE hour number']
+    )
+    charge_drawn_by_vehicles.to_pickle(
+        f'{output_folder}/{scenario_name}_charge_drawn_by_vehicles.pkl'
+    charge_drawn_by_vehicles.to_pickle(
+        f'{output_folder}/{scenario_name}_charge_drawn_by_vehicles.pkl'
+    )
+
+    charge_drawn_by_vehicles_total: pd.DataFrame = pd.DataFrame(
+
+    charge_drawn_by_vehicles_total: pd.DataFrame = pd.DataFrame(
+        index=charge_drawn_by_vehicles.index
+    )
+    charge_drawn_by_vehicles_total['Total Charge Drawn (kW)'] = (
+        charge_drawn_by_vehicles.sum(axis=1)
+    )
+    percentage_of_maximal_delivered_power_used_per_location = pd.DataFrame(
+        index=charge_drawn_by_vehicles.index
+    )
+    charge_drawn_by_vehicles_total.to_pickle(
+        f'{output_folder}/{scenario_name}_charge_drawn_by_vehicles_total.pkl'
+    )
+
+
+def get_charging_profile(
+    scenario: ty.Dict, case_name: str
+) -> ty.Tuple[ty.Dict[str, pd.DataFrame], pd.DataFrame, pd.DataFrame]:
+
+    (
+        battery_space,
+        run_range,
+        run_mobility_matrix,
+        charge_drawn_by_vehicles,
+        charge_drawn_from_network,
+    ) = get_charging_framework(scenario, case_name)
+    ) = get_charging_framework(scenario, case_name)
+
+    loop_times: pd.DataFrame = pd.DataFrame(
+    loop_times: pd.DataFrame = pd.DataFrame(
+        np.zeros((len(run_range), 1)),
+        columns=['Loop duration'],
+        index=run_range,
+    )
+
+    # We look at how the available battery space in the vehicles moves around
+    # (it increases with movements and decreases with charging)
+    for time_tag_index, time_tag in enumerate(run_range):
+
+        loop_start: datetime.datetime = datetime.datetime.now()
+
+        loop_start: datetime.datetime = datetime.datetime.now()
+
+        battery_space = travel_space_occupation(
+            battery_space,
+            time_tag,
+            time_tag_index,
+            run_range,
+            run_mobility_matrix,
+            scenario,
+            scenario,
+        )
+        loop_mid: datetime.datetime = datetime.datetime.now()
+        (
+            battery_space,
+            charge_drawn_by_vehicles,
+            charge_drawn_from_network,
+        ) = compute_charging_events(
+            battery_space,
+            charge_drawn_by_vehicles,
+            charge_drawn_from_network,
+            time_tag,
+            scenario,
+            scenario,
+        )
+
+        loop_end: datetime.datetime = datetime.datetime.now()
+        first_part: float = (loop_mid - loop_start).total_seconds()
+        second_part: float = (loop_end - loop_mid).total_seconds()
+        loop_time: float = (loop_end - loop_start).total_seconds()
+        loop_times.loc[time_tag, 'First part'] = first_part
+        loop_times.loc[time_tag, 'Second part'] = second_part
+        loop_times.loc[time_tag, 'Loop duration'] = loop_time
+
+        # We start with the battery space reduction du to moving
+
+    print('Keep float precision?')
+    print('Check totals and such?')
+    print('Other charging strategies?')
+
+    print('Other vehicles')
+    print('Local values')
+
+
+    write_output(
+        battery_space,
+        charge_drawn_by_vehicles,
+        charge_drawn_from_network,
+        scenario,
+        case_name,
+        scenario,
+        case_name,
+    )
+    loop_times.to_csv('Lopi.csv')
+    # print('Write', (datetime.datetime.now()-write_out_start).total_seconds())
+
+    return battery_space, charge_drawn_by_vehicles, charge_drawn_from_network
+    return battery_space, charge_drawn_by_vehicles, charge_drawn_from_network
+
+
+def get_all_charge_levels() -> ty.Dict[str, ty.List[float]]:
+    leg_distances: ty.Dict[str, ty.List[float]] = {}
+def get_all_charge_levels() -> ty.Dict[str, ty.List[float]]:
+    leg_distances: ty.Dict[str, ty.List[float]] = {}
+    leg_distances['home'] = [400, 200, 100, 44, 22, 12, 6]
+    leg_distances['work'] = [22]
+    leg_distances['leisure'] = [6]
+    leg_distances['weekend'] = [100]
+    leg_distances['holiday'] = [400]
+    draws: ty.Dict[str, float] = {}
+    draws: ty.Dict[str, float] = {}
+    draws['home'] = 8.9
+    draws['work'] = 22
+    draws['leisure'] = 22
+    draws['weekend'] = 22
+    draws['holiday'] = 22
+    kWh_per_km: float = 0.2
+    locations: ty.List[str] = ['home', 'work', 'leisure', 'weekend', 'holiday']
+    all_charge_levels: ty.Dict[str, ty.List[float]] = {}
+    kWh_per_km: float = 0.2
+    locations: ty.List[str] = ['home', 'work', 'leisure', 'weekend', 'holiday']
+    all_charge_levels: ty.Dict[str, ty.List[float]] = {}
+    for location in locations:
+        start_levels: ty.List[float] = [
+        start_levels: ty.List[float] = [
+            leg_distance * kWh_per_km
+            for leg_distance in leg_distances[location]
+        ]
+
+        all_charge_levels[location] = []
+        draw: float = draws[location]
+        charge_levels: ty.List[float] = start_levels
+        draw: float = draws[location]
+        charge_levels: ty.List[float] = start_levels
+        while max(charge_levels) > 0:
+            new_levels: ty.List[float] = []
+            new_levels: ty.List[float] = []
+            for charge_level in charge_levels:
+                if charge_level > 0:
+                    all_charge_levels[location].append(charge_level)
+                new_charge_level: float = charge_level - draw
+                new_charge_level: float = charge_level - draw
+                if new_charge_level > 0:
+                    new_levels.append(new_charge_level)
+            charge_levels = new_levels
+            all_charge_levels[location] = sorted(all_charge_levels[location])
+            if len(charge_levels) == 0:
+                charge_levels = [0]
+
+    return all_charge_levels
+
+
+if __name__ == '__main__':
+    case_name = 'local_impact_BEVs'
+    test_scenario_name: str = 'baseline'
+    scenario_file_name: str = (
+        f'scenarios/{case_name}/{test_scenario_name}.toml'
+    )
+    scenario: ty.Dict = cook.parameters_from_TOML(scenario_file_name)
+    scenario['scenario_name'] = test_scenario_name
+    case_name = 'local_impact_BEVs'
+    test_scenario_name: str = 'baseline'
+    scenario_file_name: str = (
+        f'scenarios/{case_name}/{test_scenario_name}.toml'
+    )
+    scenario: ty.Dict = cook.parameters_from_TOML(scenario_file_name)
+    scenario['scenario_name'] = test_scenario_name
+
+    start_: datetime.datetime = datetime.datetime.now()
+    start_: datetime.datetime = datetime.datetime.now()
+    (
+        battery_space,
+        charge_drawn_by_vehicles,
+        charge_drawn_from_network,
+    ) = get_charging_profile(scenario, case_name)
+    ) = get_charging_profile(scenario, case_name)
+    print((datetime.datetime.now() - start_).total_seconds())